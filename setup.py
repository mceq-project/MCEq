--- conflicted
+++ resolved
@@ -81,11 +81,7 @@
     ],
     setup_requires=[] + pytest_runner,
     package_data={
-<<<<<<< HEAD
-        "MCEq": ["data/README.md", "geometry/nrlmsise00/nrlmsise-00.h"],
-=======
         'MCEq': ['data/README.md', "geometry/nrlmsise00/nrlmsise-00.h"],
->>>>>>> 23108b12
     },
     install_requires=[
         "six",
@@ -99,24 +95,6 @@
     ],
     py_modules=["mceq_config"],
     ext_modules=[libnrlmsise00, libcorsikaatm],
-<<<<<<< HEAD
-    extras_require={"MKL": ["mkl==2019.0"], "CUDA": ["cupy-cuda101==6.2.0"]},
-    classifiers=[
-        "Programming Language :: Python",
-        "Programming Language :: Python :: 2",
-        "Programming Language :: Python :: 2.7",
-        "Programming Language :: Python :: 3",
-        "Programming Language :: Python :: 3.4",
-        "Programming Language :: Python :: 3.5",
-        "Programming Language :: Python :: 3.6",
-        "Programming Language :: Python :: 3.7",
-        "Topic :: Scientific/Engineering :: Physics",
-        "Intended Audience :: Science/Research",
-        "Development Status :: 4 - Beta",
-        "License :: OSI Approved :: BSD License",
-    ],
-)
-=======
     extras_require={
         'MKL': ['mkl==2020.0'],
         'CUDA': ['cupy-cuda112==9.2.0']
@@ -136,5 +114,4 @@
         'Intended Audience :: Science/Research',
         'Development Status :: 4 - Beta',
         'License :: OSI Approved :: BSD License'
-    ])
->>>>>>> 23108b12
+    ])