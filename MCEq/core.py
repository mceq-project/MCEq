--- conflicted
+++ resolved
@@ -799,12 +799,7 @@
         Currently only 'down-going' angles (0-90 degrees) are supported.
 
         Args:
-<<<<<<< HEAD
-          atm_config (tuple of strings): (parametrization type,
-            location string, season string)
-=======
           theta_deg (float): zenith angle in the range 0-90 degrees
->>>>>>> 2cfa80e2
         """
         import MCEq.geometry.density_profiles as dprof
 
@@ -1132,7 +1127,8 @@
                     # if dX / self.density_model.max_X < 1e-7:
                     #     raise Exception(
                     #         "Stiffness warning: dX <= 1e-7. Check configuration or"
-                    #         + 'manually call MCEqRun._calculate_integration_path(int_grid, "X", force=True).'
+                    #         + "manually call MCEqRun._calculate_integration_path("
+                    #         + 'int_grid, "X", force=True).'
                     #     )
                     return dX
 
@@ -1340,15 +1336,19 @@
 
         These are:
 
-        - :math:`\boldsymbol{M}_{int} = (-\boldsymbol{1} + \boldsymbol{C}){\boldsymbol{\Lambda}}_{int}`,
-        - :math:`\boldsymbol{M}_{dec} = (-\boldsymbol{1} + \boldsymbol{D}){\boldsymbol{\Lambda}}_{dec}`.
-
-        For debug_levels >= 2 some general information about matrix shape and the number of
-        non-zero elements is printed. The intermediate matrices :math:`\boldsymbol{C}` and
+        - :math:`\boldsymbol{M}_{int} = (-\boldsymbol{1} +
+            \boldsymbol{C}){\boldsymbol{\Lambda}}_{int}`,
+        - :math:`\boldsymbol{M}_{dec} = (-\boldsymbol{1} +
+            \boldsymbol{D}){\boldsymbol{\Lambda}}_{dec}`.
+
+        For debug_levels >= 2 some general information about matrix
+        shape and the number of non-zero elements is printed. The
+        intermediate matrices :math:`\boldsymbol{C}` and
         :math:`\boldsymbol{D}` are deleted afterwards to save memory.
 
-        Set the ``skip_decay_matrix`` flag to avoid recreating the decay matrix. This is not necessary
-        if, for example, particle production is modified, or the interaction model is changed.
+        Set the ``skip_decay_matrix`` flag to avoid recreating the decay
+        matrix. This is not necessary if, for example, particle production
+        is modified, or the interaction model is changed.
 
         Args:
           skip_decay_matrix (bool): Omit re-creating D matrix
