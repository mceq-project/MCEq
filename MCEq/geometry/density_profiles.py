--- conflicted
+++ resolved
@@ -64,14 +64,10 @@
         Raises:
             Exception: if :func:`set_theta` was not called before.
         """
-<<<<<<< HEAD
         try:
             from scipy.integrate import cumtrapz
         except Exception:
             from scipy.integrate import cumulative_trapezoid as cumtrapz
-=======
-        from scipy.integrate import cumulative_trapezoid
->>>>>>> 5cf437a9
         from time import time
         from scipy.interpolate import UnivariateSpline
 
